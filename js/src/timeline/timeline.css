--- conflicted
+++ resolved
@@ -1,9 +1,14 @@
-<<<<<<< HEAD
 div.timeline-frame {
     -moz-box-sizing: border-box;
     border: 1px solid #bebebe;
     box-sizing: border-box;
     overflow: hidden;
+    position: relative;
+}
+
+div.timeline-content {
+    overflow: hidden;
+    position: relative;
 }
 
 div.timeline-axis {
@@ -203,193 +208,4 @@
 
 div.timeline-navigation-move-right {
     background: url('img/16/moveright.png') no-repeat center;
-}
-=======
-div.timeline-frame {
-    border: 1px solid #BEBEBE;
-    position: relative;
-    overflow: hidden;
-}
-
-div.timeline-content {
-    position: relative;
-    overflow: hidden;
-}
-
-div.timeline-axis {
-    border-color: #BEBEBE;
-    border-width: 1px;
-    border-top-style: solid;
-}
-div.timeline-axis-grid {
-    border-left-style: solid;
-    border-width: 1px;
-}
-div.timeline-axis-grid-minor {
-    border-color: #e5e5e5;
-}
-div.timeline-axis-grid-major {
-    border-color: #bfbfbf;
-}
-div.timeline-axis-text {
-    color: #4D4D4D;
-    padding: 3px;
-    white-space: nowrap;
-}
-
-div.timeline-axis-text-minor {
-}
-
-div.timeline-axis-text-major {
-}
-
-div.timeline-event {
-    color: #1A1A1A;
-    border-color: #97B0F8;
-    background-color: #D5DDF6;
-    display: inline-block;
-}
-
-div.timeline-event-selected {
-    border-color: #FFC200;
-    background-color: #FFF785;
-    z-index: 999;
-}
-
-div.timeline-event-cluster {
-    /* TODO: use another color or pattern? */
-    background: #97B0F8 url('img/cluster_bg.png');
-    color: white;
-}
-div.timeline-event-cluster div.timeline-event-dot {
-    border-color: #D5DDF6;
-}
-
-div.timeline-event-box {
-    text-align: center;
-    border-style: solid;
-    border-width: 1px;
-    border-radius: 5px;
-    -moz-border-radius: 5px; /* For Firefox 3.6 and older */
-}
-
-div.timeline-event-dot {
-    border-style: solid;
-    border-width: 5px;
-    border-radius: 5px;
-    -moz-border-radius: 5px;  /* For Firefox 3.6 and older */
-}
-
-div.timeline-event-range {
-    border-style: solid;
-    border-width: 1px;
-    border-radius: 2px;
-    -moz-border-radius: 2px;  /* For Firefox 3.6 and older */
-}
-
-div.timeline-event-range-drag-left {
-    cursor: w-resize;
-    z-index: 1000;
-}
-
-div.timeline-event-range-drag-right {
-    cursor: e-resize;
-    z-index: 1000;
-}
-
-div.timeline-event-line {
-    border-left-width: 1px;
-    border-left-style: solid;
-}
-
-div.timeline-event-content {
-    margin: 5px;
-    white-space: nowrap;
-    overflow: hidden;
-}
-
-div.timeline-groups-axis {
-    border-color: #BEBEBE;
-    border-width: 1px;
-}
-
-div.timeline-groups-axis-onleft {
-    border-style: none solid none none;
-}
-
-div.timeline-groups-axis-onright {
-    border-style: none none none solid;
-}
-
-div.timeline-groups-text {
-    color: #4D4D4D;
-    padding-left: 10px;
-    padding-right: 10px;
-}
-
-div.timeline-currenttime {
-    background-color: #FF7F6E;
-    width: 2px;
-}
-
-div.timeline-customtime {
-    background-color: #6E94FF;
-    width: 2px;
-    cursor: move;
-}
-
-div.timeline-navigation {
-    font-family: arial;
-    font-size: 20px;
-    font-weight: bold;
-    color: gray;
-
-    border: 1px solid #BEBEBE;
-    background-color: #F5F5F5;
-    border-radius: 2px;
-    -moz-border-radius: 2px;  /* For Firefox 3.6 and older */
-}
-
-div.timeline-navigation-new, div.timeline-navigation-delete,
-div.timeline-navigation-zoom-in,  div.timeline-navigation-zoom-out,
-div.timeline-navigation-move-left, div.timeline-navigation-move-right {
-    cursor: pointer;
-    padding: 10px 10px;
-    float: left;
-    text-decoration: none;
-    border-color: #BEBEBE; /* border is used for the separator between new and navigation buttons */
-
-    width: 16px;
-    height: 16px;
-}
-
-div.timeline-navigation-new {
-    background: url('img/16/new.png') no-repeat center;
-}
-
-div.timeline-navigation-new-line {
-    border-right: solid 1px;
-}
-
-div.timeline-navigation-delete {
-    padding: 0px;
-    padding-left: 5px;
-    background: url('img/16/delete.png') no-repeat center;
-}
-
-div.timeline-navigation-zoom-in {
-    background: url('img/16/zoomin.png') no-repeat center;
-}
-
-div.timeline-navigation-zoom-out {
-    background: url('img/16/zoomout.png') no-repeat center;
-}
-
-div.timeline-navigation-move-left {
-    background: url('img/16/moveleft.png') no-repeat center;
-}
-
-div.timeline-navigation-move-right {
-    background: url('img/16/moveright.png') no-repeat center;
-}
->>>>>>> a0efefe4
+}