--- conflicted
+++ resolved
@@ -43,7 +43,7 @@
  * TODO
  *
  * Add zooming with pinching on Android
- *
+ * 
  * Bug: when an item contains a javascript onclick or a link, this does not work
  *      when the item is not selected (when the item is being selected,
  *      it is redrawn, which cancels any onclick or link action)
@@ -60,8 +60,8 @@
  */
 if (typeof links === 'undefined') {
     links = {};
-    // important: do not use var, as "var links = {};" will overwrite
-    //            the existing links variable value with undefined in IE8, IE7.
+    // important: do not use var, as "var links = {};" will overwrite 
+    //            the existing links variable value with undefined in IE8, IE7.  
 }
 
 
@@ -70,7 +70,7 @@
  */
 if (typeof google === 'undefined') {
     google = undefined;
-    // important: do not use var, as "var google = undefined;" will overwrite
+    // important: do not use var, as "var google = undefined;" will overwrite 
     //            the existing google variable value with undefined in IE8, IE7.
 }
 
@@ -136,7 +136,7 @@
 
     this.listeners = {}; // event listener callbacks
 
-    // Initialize sizes.
+    // Initialize sizes. 
     // Needed for IE (which gives an error when you try to set an undefined
     // value in a style)
     this.size = {
@@ -194,7 +194,7 @@
         'groupChangeable': true,
 
         'showCurrentTime': true, // show a red bar displaying the current time
-        'showCustomTime': false, // show a blue, draggable bar displaying a custom time
+        'showCustomTime': false, // show a blue, draggable bar displaying a custom time    
         'showMajorLabels': true,
         'showMinorLabels': true,
         'showNavigation': false,
@@ -208,8 +208,7 @@
         'cluster': false,
         'style': 'box',
         'customStackOrder': false, //a function(a,b) for determining stackorder amongst a group of items. Essentially a comparator, -ve value for "a before b" and vice versa
-        'maxClusterItems': 5,
-
+        
         // i18n: Timeline only has built-in English text per default. Include timeline-locales.js to support more localized text.
         'locale': 'en',
         'MONTHS': new Array("January", "February", "March", "April", "May", "June", "July", "August", "September", "October", "November", "December"),
@@ -247,7 +246,7 @@
     this.data = [];
     this.firstDraw = true;
 
-    // date interval must be initialized
+    // date interval must be initialized 
     this.setVisibleChartRange(undefined, undefined, false);
 
     // render for the first time
@@ -276,14 +275,13 @@
  */
 links.Timeline.prototype.draw = function(data, options) {
     this.setOptions(options);
-
+    
     if (this.options.selectable) {
         links.Timeline.addClassName(this.dom.frame, "timeline-selectable");
     }
 
-    // read and render the data
+    // read the data
     this.setData(data);
-    this.redraw();
 
     // set timer range. this will also redraw the timeline
     if (options && (options.start || options.end)) {
@@ -311,7 +309,7 @@
                 this.options[i] = options[i];
             }
         }
-
+        
         // prepare i18n dependent on set locale
         if (typeof links.locales !== 'undefined' && this.options.locale !== 'en') {
             var localeOpts = links.locales[this.options.locale];
@@ -341,22 +339,10 @@
         if (options.scale && options.step) {
             this.step.setScale(options.scale, options.step);
         }
-
-        // validate options
-        if (this.options) {
-            this.options.autoHeight = this.options.height === "auto";
-        }
-    }
-
-};
-
-/**
- * Get options for the timeline.
- *
- * @return the options object
- */
-links.Timeline.prototype.getOptions = function() {
-    return this.options;
+    }
+
+    // validate options
+    this.options.autoHeight = (this.options.height === "auto");
 };
 
 /**
@@ -427,8 +413,10 @@
 
     // clear all data
     this.stackCancelAnimation();
+    this.clearItems();
     this.data = data;
     var items = this.items;
+    this.deleteGroups();
 
     if (google && google.visualization &&
         data instanceof google.visualization.DataTable) {
@@ -462,14 +450,12 @@
 
     // prepare data for clustering, by filtering and sorting by type
     if (this.options.cluster) {
-        this.clusterGenerator.setData(this.items, this.options);
-    }
-
-/*
+        this.clusterGenerator.setData(this.items);
+    }
+
     this.render({
         animate: false
     });
-*/
 };
 
 /**
@@ -2190,9 +2176,9 @@
             navBar.addButton.className = "timeline-navigation-new";
             navBar.addButton.title = options.CREATE_NEW_EVENT;
             var addIconSpan = document.createElement("SPAN");
-            addIconSpan.className = "ui-icon ui-icon-circle-plus";
+            addIconSpan.className = "ui-icon ui-icon-circle-plus";            
             navBar.addButton.appendChild(addIconSpan);
-
+            
             var onAdd = function(event) {
                 links.Timeline.preventDefault(event);
                 links.Timeline.stopPropagation(event);
@@ -2254,7 +2240,7 @@
                 var ziIconSpan = document.createElement("SPAN");
                 ziIconSpan.className = "ui-icon ui-icon-circle-zoomin";
                 navBar.zoomInButton.appendChild(ziIconSpan);
-
+                
                 var onZoomIn = function(event) {
                     links.Timeline.preventDefault(event);
                     links.Timeline.stopPropagation(event);
@@ -2272,7 +2258,7 @@
                 var zoIconSpan = document.createElement("SPAN");
                 zoIconSpan.className = "ui-icon ui-icon-circle-zoomout";
                 navBar.zoomOutButton.appendChild(zoIconSpan);
-
+                
                 var onZoomOut = function(event) {
                     links.Timeline.preventDefault(event);
                     links.Timeline.stopPropagation(event);
@@ -2292,7 +2278,7 @@
                 var mlIconSpan = document.createElement("SPAN");
                 mlIconSpan.className = "ui-icon ui-icon-circle-arrow-w";
                 navBar.moveLeftButton.appendChild(mlIconSpan);
-
+                
                 var onMoveLeft = function(event) {
                     links.Timeline.preventDefault(event);
                     links.Timeline.stopPropagation(event);
@@ -2310,7 +2296,7 @@
                 var mrIconSpan = document.createElement("SPAN");
                 mrIconSpan.className = "ui-icon ui-icon-circle-arrow-e";
                 navBar.moveRightButton.appendChild(mrIconSpan);
-
+                
                 var onMoveRight = function(event) {
                     links.Timeline.preventDefault(event);
                     links.Timeline.stopPropagation(event);
@@ -2401,12 +2387,7 @@
  * See also the method checkResize
  */
 links.Timeline.prototype.redraw = function() {
-    this.clearItems();
-    this.deleteGroups();
     this.setData(this.data);
-    this.render({
-        animate: false
-    });
 };
 
 
@@ -2912,13 +2893,8 @@
                 'end': item.end
             });
 
-<<<<<<< HEAD
-            // fire an add or change event.
-            // Note that the change can be canceled from within an event listener if
-=======
             // fire an add or changed event. 
             // Note that the change can be canceled from within an event listener if 
->>>>>>> 0515f270
             // this listener calls the method cancelChange().
             this.trigger(params.addItem ? 'add' : 'changed');
 
@@ -3469,8 +3445,12 @@
  */
 links.Timeline.Item = function (data, options) {
     if (data) {
-        this.start = links.Timeline.parseJSONDate(data.start);
-        this.end = links.Timeline.parseJSONDate(data.end);
+        /* TODO: use parseJSONDate as soon as it is tested and working (in two directions)
+         this.start = links.Timeline.parseJSONDate(data.start);
+         this.end = links.Timeline.parseJSONDate(data.end);
+         */
+        this.start = data.start;
+        this.end = data.end;
         this.content = data.content;
         this.className = data.className;
         this.editable = data.editable;
@@ -3517,19 +3497,6 @@
     if (this.dom) {
         links.imageloader.filterImageUrls(this.dom, imageUrls);
     }
-};
-
-/**
- * Returns the type of the item (as in the item data 'type'.
- *
- * @return String the item type or "item" if type is not defined
- */
-links.Timeline.Item.prototype.getType = function() {
-    if (this.type) {
-        return this.type;
-    }
-
-    return "item";
 };
 
 /**
@@ -4462,22 +4429,6 @@
  * @return {Object} item
  */
 links.Timeline.prototype.createItem = function(itemData) {
-<<<<<<< HEAD
-    var type = this.options.style; // just the default
-    if (itemData.end) {
-        type ='range';
-        itemData.type = type; // TODO: does it make sense???
-    } else if (itemData.type) {
-        type = itemData.type;
-    } else {
-        //
-        // if not defined, we assign the default style
-        //
-        itemData.type = type;
-    }
-
-    itemData.group = this.getGroup(itemData.group);
-=======
     var type = itemData.type || (itemData.end ? 'range' : this.options.style);
     var data = {
         start: itemData.start,
@@ -4489,7 +4440,6 @@
         type: type
     };
     // TODO: optimize this, when creating an item, all data is copied twice...
->>>>>>> 0515f270
 
     // TODO: is initialTop needed?
     var initialTop,
@@ -4502,11 +4452,11 @@
     }
 
     if (type in this.itemTypes) {
-        return new this.itemTypes[type](itemData, {'top': initialTop})
+        return new this.itemTypes[type](data, {'top': initialTop})
     }
 
     console.log('ERROR: Unknown event style "' + type + '"');
-    return new links.Timeline.Item(itemData, {
+    return new links.Timeline.Item(data, {
         'top': initialTop
     });
 };
@@ -5184,7 +5134,6 @@
  */
 links.Timeline.ClusterGenerator = function (timeline) {
     this.timeline = timeline;
-    this.maxClusterItems = 5;
     this.clear();
 };
 
@@ -5222,15 +5171,9 @@
     this.items = items || [];
     this.dataChanged = true;
     this.applyOnChangedLevel = true;
-    if (options) {
-        if (options.applyOnChangedLevel) {
-            this.applyOnChangedLevel = options.applyOnChangedLevel;
-        }
-        if (options.maxClusterItems != undefined) {
-            this.maxClusterItems = options.maxClusterItems;
-        }
-    }
-
+    if (options && options.applyOnChangedLevel) {
+        this.applyOnChangedLevel = options.applyOnChangedLevel;
+    }
     // console.log('clustergenerator setData applyOnChangedLevel=' + this.applyOnChangedLevel); // TODO: cleanup
 };
 
@@ -5298,7 +5241,8 @@
 links.Timeline.ClusterGenerator.prototype.getClusters = function (scale) {
     var level = -1,
         granularity = 2, // TODO: what granularity is needed for the cluster levels?
-        timeWindow = 0  // milliseconds
+        timeWindow = 0,  // milliseconds
+        maxItems = 5;    // TODO: do not hard code maxItems
 
     if (scale > 0) {
         level = Math.round(Math.log(100 / scale) / Math.log(granularity));
@@ -5364,10 +5308,10 @@
                         l--;
                     }
 
-                    // aggregate until the number of items is within maxClusterItems
-                    if (neighbors > this.maxClusterItems) {
+                    // aggregate until the number of items is within maxItems
+                    if (neighbors > maxItems) {
                         // too busy in this window.
-                        var num = neighbors - this.maxClusterItems + 1;
+                        var num = neighbors - maxItems + 1;
                         var clusterItems = [];
 
                         // append the items to the cluster,
@@ -6478,20 +6422,9 @@
         return undefined;
     }
 
-    //test for date or timestamp
+    //test for date
     if (date instanceof Date) {
         return date;
-    } else if (!isNaN(date)) {
-        return new Date(date);
-    }
-
-    //
-    // First trying if the date is ISO formatted (yyyy-MM-dd'T'HH:mm:ss'Z')
-    //
-    a = /^(\d{4})-(\d{2})-(\d{2})T(\d{2}):(\d{2}):(\d{2}(?:\.\d*)?)Z$/.exec(date);
-    if (a) {
-        return new Date(Date.UTC(+a[1], +a[2] - 1, +a[3], +a[4],
-            +a[5], +a[6]));
     }
 
     // test for MS format.
